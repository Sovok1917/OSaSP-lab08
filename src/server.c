--- conflicted
+++ resolved
@@ -21,11 +21,7 @@
 #include <dirent.h>
 #include <libgen.h>
 #include <stdarg.h>
-<<<<<<< HEAD
-#include <signal.h>
-=======
 #include <signal.h> // For signal handling
->>>>>>> c08217c9
 
 #include "common.h"
 #include "protocol.h"
@@ -42,18 +38,9 @@
     char current_wd_abs[MAX_PATH_LEN];
 } client_thread_data_t;
 
-<<<<<<< HEAD
-// Data structure to keep track of active client sockets for graceful shutdown
-typedef struct client_socket_node_s {
-    int sockfd;
-    struct client_socket_node_s *next;
-} client_socket_node_t;
-
-=======
 // --- Global variables for graceful shutdown ---
 static volatile sig_atomic_t g_shutdown_flag = 0;
 static int g_server_sockfd = -1;
->>>>>>> c08217c9
 static char server_root_global[MAX_PATH_LEN];
 // ---
 
@@ -209,10 +196,6 @@
     if (setsockopt(g_server_sockfd, SOL_SOCKET, SO_REUSEADDR, &optval, sizeof(optval)) == -1) {
         perror("setsockopt SO_REUSEADDR failed");
         close(g_server_sockfd);
-<<<<<<< HEAD
-        pthread_mutex_destroy(&g_sockets_list_mutex);
-=======
->>>>>>> c08217c9
         return 1;
     }
 
@@ -224,31 +207,17 @@
     if (bind(g_server_sockfd, (struct sockaddr *)&server_addr, sizeof(server_addr)) == -1) {
         perror("bind failed");
         close(g_server_sockfd);
-<<<<<<< HEAD
-        pthread_mutex_destroy(&g_sockets_list_mutex);
-=======
->>>>>>> c08217c9
         return 1;
     }
 
     if (listen(g_server_sockfd, 10) == -1) {
         perror("listen failed");
         close(g_server_sockfd);
-<<<<<<< HEAD
-        pthread_mutex_destroy(&g_sockets_list_mutex);
-=======
->>>>>>> c08217c9
         return 1;
     }
 
     log_event("Ready. Listening on port %u", port);
 
-<<<<<<< HEAD
-    while (g_server_running) {
-        int client_sockfd = accept(g_server_sockfd, (struct sockaddr *)&client_addr, &client_addr_len);
-        if (client_sockfd == -1) {
-            if (errno == EINTR) continue; // Signal received, loop condition will handle exit.
-=======
     while (!g_shutdown_flag) {
         int client_sockfd = accept(g_server_sockfd, (struct sockaddr *)&client_addr, &client_addr_len);
         if (client_sockfd == -1) {
@@ -256,7 +225,6 @@
                 break;
             }
             if (errno == EINTR) continue;
->>>>>>> c08217c9
             perror("accept failed");
             continue;
         }
@@ -291,36 +259,9 @@
         }
     }
 
-<<<<<<< HEAD
-    // Shutdown sequence
-    log_event("Shutdown signal received. Closing server socket...");
-    if (close(g_server_sockfd) == -1) perror("close server_sockfd failed");
-
-    log_event("Signaling all client threads to terminate...");
-    pthread_mutex_lock(&g_sockets_list_mutex);
-    client_socket_node_t *current = g_active_sockets_head;
-    while(current != NULL) {
-        shutdown(current->sockfd, SHUT_RDWR);
-        current = current->next;
-    }
-    // Free the tracking list. Threads will try to remove themselves, but by the
-    // time they can run, main process might be gone. This cleanup is for valgrind.
-    current = g_active_sockets_head;
-    while(current != NULL) {
-        client_socket_node_t* temp = current;
-        current = current->next;
-        free(temp);
-    }
-    g_active_sockets_head = NULL;
-    pthread_mutex_unlock(&g_sockets_list_mutex);
-
-    log_event("Server shutting down.");
-    pthread_mutex_destroy(&g_sockets_list_mutex);
-=======
     log_event("Shutdown signal received. Closing listener socket.");
     if (close(g_server_sockfd) == -1) perror("close server_sockfd failed");
     log_event("Server shut down.");
->>>>>>> c08217c9
     return 0;
 }
 
@@ -546,14 +487,11 @@
             snprintf(response_buffer, response_max_len, "%sCD: Error determining relative path\n", RESP_ERROR_PREFIX);
         }
 }
-<<<<<<< HEAD
-=======
 
 /*
  * format_list_item
  * Safely formats a single line for the LIST command output by building it incrementally.
  */
->>>>>>> c08217c9
 static void format_list_item(char *buffer, size_t buf_size, const char *name, const char *middle, const char *target, const char *suffix) {
     if (buffer == NULL || buf_size == 0) return;
     buffer[0] = '\0';
@@ -592,14 +530,11 @@
         buffer[buf_size - 1] = '\0';
     }
 }
-<<<<<<< HEAD
-=======
 
 /*
  * handle_list
  * Processes the LIST command from a client.
  */
->>>>>>> c08217c9
 static void handle_list(client_thread_data_t *data, int client_sockfd) {
     DIR *dirp;
     struct dirent *entry;
