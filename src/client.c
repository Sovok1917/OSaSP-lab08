/*
 * myclient.c
 * A simple TCP client that connects to a server, sends user input,
 * and prints the server's response. It handles SIGINT for graceful and
 * immediate shutdown using select() for I/O multiplexing.
 */

// Define this macro before any includes to get POSIX function declarations
// like sigaction(). 200809L corresponds to POSIX.1-2008.
#define _POSIX_C_SOURCE 200809L

#include <stdio.h>
#include <stdlib.h>
#include <string.h>
#include <unistd.h>
#include <errno.h>
#include <signal.h>
#include <sys/socket.h>
#include <netinet/in.h>
#include <arpa/inet.h>
<<<<<<< HEAD
#include <netdb.h>
#include <sys/select.h> // Required for select()
=======
#include <errno.h>
#include <sys/time.h> // For timeval in setsockopt
#include <signal.h>   // For signal handling
>>>>>>> c08217c9

#define BUFFER_SIZE 1024

<<<<<<< HEAD
// Global flag for signal handler to ensure safe termination.
volatile sig_atomic_t g_interrupted = 0;

/*
 * main
 * The main entry point for the client application. It handles command-line
 * arguments, connects to the server, and manages the main I/O loop.
 *
 * parameters:
 *   argc - The number of command-line arguments.
 *   argv - An array of command-line argument strings.
 *
 * return value:
 *   Returns 0 on successful execution, 1 on error.
=======
// --- Global variables for graceful shutdown ---
static volatile sig_atomic_t g_shutdown_flag = 0;
// ---

// Function prototypes
static void process_commands_from_file(FILE *file, int sockfd, char *current_prompt_dir);
static void interactive_mode(int sockfd, char *current_prompt_dir);
static void update_prompt_dir(const char *server_response, char *current_prompt_dir, size_t prompt_dir_size);
static void signal_handler(int signum);

/*
 * main
 * Entry point for the client application.
>>>>>>> c08217c9
 */
int main(int argc, char *argv[]);

/*
 * handle_sigint
 * Signal handler for SIGINT (Ctrl+C). Sets a global flag to
 * indicate that the program should terminate gracefully.
 *
 * parameters:
 *   sig - The signal number (unused, required by the signal handler signature).
 *
 * return value:
 *   None.
 */
void handle_sigint(int sig) {
    (void)sig;
    // Set the flag that the main loop checks.
    g_interrupted = 1;
}

int main(int argc, char *argv[]) {
    if (argc != 3) {
        fprintf(stderr, "Usage: %s <server_ip> <port>\n", argv[0]);
        return 1;
    }

    // --- Setup Signal Handlers ---
    struct sigaction sa;
    memset(&sa, 0, sizeof(sa));
    sa.sa_handler = signal_handler;
    sigemptyset(&sa.sa_mask);
    sa.sa_flags = 0; // Do not restart syscalls like fgets()

    if (sigaction(SIGINT, &sa, NULL) == -1) {
        perror("sigaction for SIGINT failed");
        return 1;
    }
    if (sigaction(SIGTERM, &sa, NULL) == -1) {
        perror("sigaction for SIGTERM failed");
        return 1;
    }
    // ---

    const char *server_ip = argv[1];
    int port = atoi(argv[2]);
    if (port <= 0 || port > 65535) {
        fprintf(stderr, "Error: Invalid port number '%s'.\n", argv[2]);
        return 1;
    }

    int sock_fd = -1;
    char *input_buffer = NULL;
    char server_buffer[BUFFER_SIZE];

    input_buffer = malloc(BUFFER_SIZE);
    if (input_buffer == NULL) {
        perror("malloc for input_buffer failed");
        abort();
    }
    input_buffer[0] = '\0';

    struct sigaction sa;
    memset(&sa, 0, sizeof(sa));
    sa.sa_handler = handle_sigint;
    // Do not set SA_RESTART. We want select() to be interrupted by the signal.
    sa.sa_flags = 0;
    if (sigaction(SIGINT, &sa, NULL) == -1) {
        perror("sigaction failed");
        free(input_buffer);
        return 1;
    }

    sock_fd = socket(AF_INET, SOCK_STREAM, 0);
    if (sock_fd == -1) {
        perror("socket creation failed");
        free(input_buffer);
        return 1;
    }

    struct sockaddr_in server_addr;
    memset(&server_addr, 0, sizeof(server_addr));
    server_addr.sin_family = AF_INET;
    server_addr.sin_port = htons(port);

    if (inet_pton(AF_INET, server_ip, &server_addr.sin_addr) <= 0) {
        perror("inet_pton failed or invalid address");
        close(sock_fd);
        free(input_buffer);
        return 1;
    }

    if (connect(sock_fd, (struct sockaddr *)&server_addr, sizeof(server_addr)) == -1) {
        perror("connect failed");
        close(sock_fd);
        free(input_buffer);
        return 1;
    }

<<<<<<< HEAD
    ssize_t bytes_received = recv(sock_fd, server_buffer, BUFFER_SIZE - 1, 0);
    if (bytes_received > 0) {
        server_buffer[bytes_received] = '\0';
        printf("%s", server_buffer);
    } else if (bytes_received == -1 && errno != EINTR) {
        perror("recv for welcome message failed");
=======
    char buffer[MAX_BUFFER_SIZE];
    ssize_t nbytes;

    struct timeval tv;
    tv.tv_sec = 0;
    tv.tv_usec = CLIENT_RECV_TIMEOUT_MS * 1000;
    if (setsockopt(sockfd, SOL_SOCKET, SO_RCVTIMEO, (const char*)&tv, sizeof tv) == -1) {
        perror("setsockopt SO_RCVTIMEO for welcome message failed");
    }

    int welcome_received_complete = 0;
    while ((nbytes = recv_line(sockfd, buffer, MAX_BUFFER_SIZE)) > 0) {
        printf("%s", buffer);
        if (strstr(buffer, "Developer:") != NULL) { // Heuristic end of welcome message
            welcome_received_complete = 1;
            break;
        }
    }
    if (!welcome_received_complete && nbytes <= 0 && nbytes != -2) {
        fprintf(stderr, "Failed to receive complete welcome message or connection closed prematurely.\n");
        close(sockfd);
        if (command_file) fclose(command_file);
        return (nbytes == 0) ? 0 : 1;
    }

    char current_prompt_dir[MAX_PATH_LEN] = "";

    if (command_file) {
        process_commands_from_file(command_file, sockfd, current_prompt_dir);
        if (fclose(command_file) == EOF) {
            perror("fclose command_file failed");
        }
    } else {
        interactive_mode(sockfd, current_prompt_dir);
    }

    if (g_shutdown_flag) {
        fprintf(stdout, "\nShutdown signal caught. Notifying server...\n");
        char quit_cmd[MAX_CMD_LEN];
        snprintf(quit_cmd, sizeof(quit_cmd), "%s\n", CMD_QUIT);
        if (send_all(sockfd, quit_cmd, strlen(quit_cmd)) == -1) {
            fprintf(stderr, "Warning: Failed to send QUIT command to server during shutdown.\n");
        }
    }

    if (close(sockfd) == -1) {
        perror("close sockfd failed");
>>>>>>> c08217c9
    }

<<<<<<< HEAD
    printf("> ");
    fflush(stdout);
=======
/*
 * signal_handler
 * Catches SIGINT and SIGTERM to allow for a graceful shutdown.
 * This handler is async-signal-safe.
 *
 * Parameters:
 *   signum: int - The signal number that was caught.
 *
 * Returns:
 *   void
 */
static void signal_handler(int signum) {
    if (signum == SIGINT || signum == SIGTERM) {
        g_shutdown_flag = 1;
    }
}

/*
 * update_prompt_dir
 * Updates the client's current directory string for the command prompt.
 */
static void update_prompt_dir(const char *server_response, char *current_prompt_dir, size_t prompt_dir_size) {
    if (current_prompt_dir == NULL || prompt_dir_size == 0) return;
>>>>>>> c08217c9

    while (!g_interrupted) {
        fd_set read_fds;
        FD_ZERO(&read_fds);
        FD_SET(STDIN_FILENO, &read_fds); // Monitor standard input

<<<<<<< HEAD
        // Block here until stdin has data or a signal is caught
        int activity = select(STDIN_FILENO + 1, &read_fds, NULL, NULL, NULL);

        if (activity < 0) {
            if (errno == EINTR) {
                // Interrupted by our SIGINT handler. The loop will now terminate.
                continue;
=======
    if (strlen(clean_response) == 0 || strcmp(clean_response, "/") == 0) {
        if (prompt_dir_size > 0) current_prompt_dir[0] = '\0';
    } else {
        strncpy(current_prompt_dir, clean_response, prompt_dir_size - 1);
        current_prompt_dir[prompt_dir_size - 1] = '\0';
    }
}

/*
 * process_commands_from_file
 * Reads commands from a file, sends them to the server, and prints responses.
 */
static void process_commands_from_file(FILE *file, int sockfd, char *current_prompt_dir) {
    char line_buffer[MAX_BUFFER_SIZE];
    char response_buffer[MAX_BUFFER_SIZE];
    ssize_t nbytes_recv;
    int line_count = 0;

    while (!g_shutdown_flag && fgets(line_buffer, sizeof(line_buffer), file) != NULL) {
        line_count++;
        line_buffer[strcspn(line_buffer, "\r\n")] = 0;

        if (strlen(line_buffer) == 0 && !feof(file)) continue;

        if (strlen(current_prompt_dir) == 0) printf("> %s\n", line_buffer);
        else printf("%s> %s\n", current_prompt_dir, line_buffer);
        fflush(stdout);

        if (send_all(sockfd, line_buffer, strlen(line_buffer)) == -1 || send_all(sockfd, "\n", 1) == -1) {
            fprintf(stderr, "Error sending command/newline from file (line %d): %s\n", line_count, line_buffer);
            break;
        }

        char temp_cmd_check[MAX_CMD_LEN];
        sscanf(line_buffer, "%s", temp_cmd_check);
        if (strcmp(temp_cmd_check, CMD_QUIT) == 0) {
            if ((nbytes_recv = recv_line(sockfd, response_buffer, MAX_BUFFER_SIZE)) > 0) {
                printf("%s", response_buffer);
>>>>>>> c08217c9
            }
            perror("select failed");
            break;
        }

        if (FD_ISSET(STDIN_FILENO, &read_fds)) {
            if (fgets(input_buffer, BUFFER_SIZE, stdin) == NULL) {
                if (feof(stdin) && !g_interrupted) {
                    printf("\nEOF detected. Shutting down.\n");
                } else if (ferror(stdin) && !g_interrupted) {
                    perror("fgets failed");
                }
                break;
            }
<<<<<<< HEAD

            input_buffer[strcspn(input_buffer, "\n")] = '\0';

            if (strcmp(input_buffer, "quit") == 0 || strcmp(input_buffer, "exit") == 0) {
=======
        }
        if (nbytes_recv == 0) {
            fprintf(stderr, "Server closed connection unexpectedly (file processing line %d).\n", line_count);
            break;
        } else if (nbytes_recv == -1) {
            fprintf(stderr, "Error receiving response from server (file processing line %d).\n", line_count);
            break;
        }
        fflush(stdout);
    }
    if (ferror(file)) {
        perror("Error reading from command file");
    }
    if (g_shutdown_flag) {
        fprintf(stderr, "\nShutdown signal received during file processing. Aborting.\n");
    }
}

/*
 * interactive_mode
 * Handles interactive command input from the user via stdin.
 */
static void interactive_mode(int sockfd, char *current_prompt_dir) {
    char command_buffer[MAX_BUFFER_SIZE];
    char response_buffer[MAX_BUFFER_SIZE];
    ssize_t nbytes_recv;

    while (!g_shutdown_flag) {
        if (strlen(current_prompt_dir) == 0) printf("> ");
        else printf("%s> ", current_prompt_dir);
        fflush(stdout);

        if (fgets(command_buffer, sizeof(command_buffer), stdin) == NULL) {
            if (g_shutdown_flag) {
                // Signal was caught, loop will terminate.
                break;
            }
            if (feof(stdin)) {
                printf("\nEOF detected on stdin. Sending QUIT command.\n");
                strncpy(command_buffer, CMD_QUIT, sizeof(command_buffer) -1);
                command_buffer[sizeof(command_buffer)-1] = '\0';
            } else if (errno == EINTR) {
                // Interrupted by a signal, clear error and continue loop
                clearerr(stdin);
                continue;
            } else {
                perror("fgets from stdin failed");
>>>>>>> c08217c9
                break;
            }

<<<<<<< HEAD
            if (send(sock_fd, input_buffer, strlen(input_buffer), 0) == -1) {
                if (errno == EPIPE) {
                    fprintf(stderr, "Server closed the connection.\n");
                } else {
                    perror("send failed");
                }
                break;
=======
        if (send_all(sockfd, command_buffer, strlen(command_buffer)) == -1 || send_all(sockfd, "\n", 1) == -1) {
            fprintf(stderr, "Error sending command/newline: %s\n", command_buffer);
            break;
        }

        char temp_cmd_check[MAX_CMD_LEN];
        sscanf(command_buffer, "%s", temp_cmd_check);
        if (strcmp(temp_cmd_check, CMD_QUIT) == 0) {
            if ((nbytes_recv = recv_line(sockfd, response_buffer, MAX_BUFFER_SIZE)) > 0) {
                printf("%s", response_buffer);
>>>>>>> c08217c9
            }

            printf("> ");
            fflush(stdout);
        }
    }

    if (g_interrupted) {
        printf("\nInterruption detected. Shutting down.\n");
    }

    if (strcmp(input_buffer, "quit") != 0 && strcmp(input_buffer, "exit") != 0) {
        printf("Exiting. Sending QUIT command to server...\n");
        if (send(sock_fd, "QUIT", 4, 0) == -1) {
            if (errno != EPIPE) {
                perror("send QUIT command failed");
            }
        }
    }

    close(sock_fd);
    free(input_buffer);

    return 0;
}<|MERGE_RESOLUTION|>--- conflicted
+++ resolved
@@ -18,33 +18,12 @@
 #include <sys/socket.h>
 #include <netinet/in.h>
 #include <arpa/inet.h>
-<<<<<<< HEAD
-#include <netdb.h>
-#include <sys/select.h> // Required for select()
-=======
 #include <errno.h>
 #include <sys/time.h> // For timeval in setsockopt
 #include <signal.h>   // For signal handling
->>>>>>> c08217c9
 
 #define BUFFER_SIZE 1024
 
-<<<<<<< HEAD
-// Global flag for signal handler to ensure safe termination.
-volatile sig_atomic_t g_interrupted = 0;
-
-/*
- * main
- * The main entry point for the client application. It handles command-line
- * arguments, connects to the server, and manages the main I/O loop.
- *
- * parameters:
- *   argc - The number of command-line arguments.
- *   argv - An array of command-line argument strings.
- *
- * return value:
- *   Returns 0 on successful execution, 1 on error.
-=======
 // --- Global variables for graceful shutdown ---
 static volatile sig_atomic_t g_shutdown_flag = 0;
 // ---
@@ -58,7 +37,6 @@
 /*
  * main
  * Entry point for the client application.
->>>>>>> c08217c9
  */
 int main(int argc, char *argv[]);
 
@@ -157,49 +135,24 @@
         return 1;
     }
 
-<<<<<<< HEAD
     ssize_t bytes_received = recv(sock_fd, server_buffer, BUFFER_SIZE - 1, 0);
     if (bytes_received > 0) {
         server_buffer[bytes_received] = '\0';
         printf("%s", server_buffer);
     } else if (bytes_received == -1 && errno != EINTR) {
         perror("recv for welcome message failed");
-=======
-    char buffer[MAX_BUFFER_SIZE];
-    ssize_t nbytes;
-
-    struct timeval tv;
-    tv.tv_sec = 0;
-    tv.tv_usec = CLIENT_RECV_TIMEOUT_MS * 1000;
-    if (setsockopt(sockfd, SOL_SOCKET, SO_RCVTIMEO, (const char*)&tv, sizeof tv) == -1) {
-        perror("setsockopt SO_RCVTIMEO for welcome message failed");
-    }
-
-    int welcome_received_complete = 0;
-    while ((nbytes = recv_line(sockfd, buffer, MAX_BUFFER_SIZE)) > 0) {
-        printf("%s", buffer);
-        if (strstr(buffer, "Developer:") != NULL) { // Heuristic end of welcome message
-            welcome_received_complete = 1;
-            break;
-        }
-    }
-    if (!welcome_received_complete && nbytes <= 0 && nbytes != -2) {
-        fprintf(stderr, "Failed to receive complete welcome message or connection closed prematurely.\n");
-        close(sockfd);
-        if (command_file) fclose(command_file);
-        return (nbytes == 0) ? 0 : 1;
-    }
-
-    char current_prompt_dir[MAX_PATH_LEN] = "";
-
-    if (command_file) {
-        process_commands_from_file(command_file, sockfd, current_prompt_dir);
-        if (fclose(command_file) == EOF) {
-            perror("fclose command_file failed");
-        }
-    } else {
-        interactive_mode(sockfd, current_prompt_dir);
-    }
+    }
+
+    printf("> ");
+    fflush(stdout);
+
+    while (!g_interrupted) {
+        fd_set read_fds;
+        FD_ZERO(&read_fds);
+        FD_SET(STDIN_FILENO, &read_fds); // Monitor standard input
+
+        // Block here until stdin has data or a signal is caught
+        int activity = select(STDIN_FILENO + 1, &read_fds, NULL, NULL, NULL);
 
     if (g_shutdown_flag) {
         fprintf(stdout, "\nShutdown signal caught. Notifying server...\n");
@@ -212,13 +165,10 @@
 
     if (close(sockfd) == -1) {
         perror("close sockfd failed");
->>>>>>> c08217c9
-    }
-
-<<<<<<< HEAD
-    printf("> ");
-    fflush(stdout);
-=======
+    }
+    return 0;
+}
+
 /*
  * signal_handler
  * Catches SIGINT and SIGTERM to allow for a graceful shutdown.
@@ -242,22 +192,12 @@
  */
 static void update_prompt_dir(const char *server_response, char *current_prompt_dir, size_t prompt_dir_size) {
     if (current_prompt_dir == NULL || prompt_dir_size == 0) return;
->>>>>>> c08217c9
-
-    while (!g_interrupted) {
-        fd_set read_fds;
-        FD_ZERO(&read_fds);
-        FD_SET(STDIN_FILENO, &read_fds); // Monitor standard input
-
-<<<<<<< HEAD
-        // Block here until stdin has data or a signal is caught
-        int activity = select(STDIN_FILENO + 1, &read_fds, NULL, NULL, NULL);
-
-        if (activity < 0) {
-            if (errno == EINTR) {
-                // Interrupted by our SIGINT handler. The loop will now terminate.
-                continue;
-=======
+
+    char clean_response[MAX_PATH_LEN];
+    strncpy(clean_response, server_response, MAX_PATH_LEN -1);
+    clean_response[MAX_PATH_LEN-1] = '\0';
+    clean_response[strcspn(clean_response, "\r\n")] = 0;
+
     if (strlen(clean_response) == 0 || strcmp(clean_response, "/") == 0) {
         if (prompt_dir_size > 0) current_prompt_dir[0] = '\0';
     } else {
@@ -296,7 +236,6 @@
         if (strcmp(temp_cmd_check, CMD_QUIT) == 0) {
             if ((nbytes_recv = recv_line(sockfd, response_buffer, MAX_BUFFER_SIZE)) > 0) {
                 printf("%s", response_buffer);
->>>>>>> c08217c9
             }
             perror("select failed");
             break;
@@ -309,14 +248,8 @@
                 } else if (ferror(stdin) && !g_interrupted) {
                     perror("fgets failed");
                 }
-                break;
-            }
-<<<<<<< HEAD
-
-            input_buffer[strcspn(input_buffer, "\n")] = '\0';
-
-            if (strcmp(input_buffer, "quit") == 0 || strcmp(input_buffer, "exit") == 0) {
-=======
+                first_line_after_cd = 0;
+            }
         }
         if (nbytes_recv == 0) {
             fprintf(stderr, "Server closed connection unexpectedly (file processing line %d).\n", line_count);
@@ -364,11 +297,23 @@
                 continue;
             } else {
                 perror("fgets from stdin failed");
->>>>>>> c08217c9
                 break;
             }
 
-<<<<<<< HEAD
+            input_buffer[strcspn(input_buffer, "\n")] = '\0';
+
+        if (send_all(sockfd, command_buffer, strlen(command_buffer)) == -1 || send_all(sockfd, "\n", 1) == -1) {
+            fprintf(stderr, "Error sending command/newline: %s\n", command_buffer);
+            break;
+        }
+
+        char temp_cmd_check[MAX_CMD_LEN];
+        sscanf(command_buffer, "%s", temp_cmd_check);
+        if (strcmp(temp_cmd_check, CMD_QUIT) == 0) {
+            if ((nbytes_recv = recv_line(sockfd, response_buffer, MAX_BUFFER_SIZE)) > 0) {
+                printf("%s", response_buffer);
+            }
+
             if (send(sock_fd, input_buffer, strlen(input_buffer), 0) == -1) {
                 if (errno == EPIPE) {
                     fprintf(stderr, "Server closed the connection.\n");
@@ -376,18 +321,6 @@
                     perror("send failed");
                 }
                 break;
-=======
-        if (send_all(sockfd, command_buffer, strlen(command_buffer)) == -1 || send_all(sockfd, "\n", 1) == -1) {
-            fprintf(stderr, "Error sending command/newline: %s\n", command_buffer);
-            break;
-        }
-
-        char temp_cmd_check[MAX_CMD_LEN];
-        sscanf(command_buffer, "%s", temp_cmd_check);
-        if (strcmp(temp_cmd_check, CMD_QUIT) == 0) {
-            if ((nbytes_recv = recv_line(sockfd, response_buffer, MAX_BUFFER_SIZE)) > 0) {
-                printf("%s", response_buffer);
->>>>>>> c08217c9
             }
 
             printf("> ");
